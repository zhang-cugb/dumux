--- conflicted
+++ resolved
@@ -1,7 +1,9 @@
-// -*- mode: C++; tab-width: 4; indent-tabs-mode: nil; c-basic-offset: 4 -*-
-// vi: set et ts=4 sw=4 sts=4:
+// $Id$
 /*****************************************************************************
- *   See the file COPYING for full copying permissions.                      *
+ *   Copyright (C) 2008 by Andreas Lauser                                    *
+ *   Institute of Hydraulic Engineering                                      *
+ *   University of Stuttgart, Germany                                        *
+ *   email: <givenname>.<name>@iws.uni-stuttgart.de                          *
  *                                                                           *
  *   This program is free software: you can redistribute it and/or modify    *
  *   it under the terms of the GNU General Public License as published by    *
@@ -10,7 +12,7 @@
  *                                                                           *
  *   This program is distributed in the hope that it will be useful,         *
  *   but WITHOUT ANY WARRANTY; without even the implied warranty of          *
- *   MERCHANTABILITY or FITNESS FOR A PARTICULAR PURPOSE. See the            *
+ *   MERCHANTABILITY or FITNESS FOR A PARTICULAR PURPOSE.  See the           *
  *   GNU General Public License for more details.                            *
  *                                                                           *
  *   You should have received a copy of the GNU General Public License       *
@@ -23,27 +25,20 @@
 #ifndef DUMUX_SPLINE_COMMON__HH
 #define DUMUX_SPLINE_COMMON__HH
 
-#include <iostream>
-#include <cassert>
-
-#include <dune/common/exceptions.hh>
-#include <dune/common/float_cmp.hh>
-
 #include "valgrind.hh"
 #include "math.hh"
 
-<<<<<<< HEAD
-=======
 #include <dune/common/exceptions.hh>
 
 #include <algorithm>
 #include <iostream>
 #include <assert.h>
 
->>>>>>> 55c18350
 namespace Dumux
 {
+//! \cond INTERNAL
 /*!
+ *
  * \brief The common code for all 3rd order polynomial splines.
  */
 template<class ScalarT, class ImplementationT>
@@ -134,60 +129,63 @@
 
     /*!
      * \brief Evaluate the spline at a given position.
-     *
-     * \param x The value on the abscissa where the spline ought to be
-     *          evaluated
-     * \param extrapolate If this parameter is set to true, the spline
-     *                    will be extended beyond its range by
-     *                    straight lines, if false calling extrapolate
-     *                    for \f$ x \not [x_{min}, x_{max}]\f$ will
-     *                    cause a failed assertation.
-     */
-    Scalar eval(Scalar x, bool extrapolate=false) const
-    {
-        assert(extrapolate || applies(x));
-
-        // handle extrapolation
-        if (extrapolate) {
-            if (x < xMin()) {
-                Scalar m = evalDerivative(xMin(), /*segmentIdx=*/0);
-                Scalar y0 = y_(0);
-                return y0 + m*(x - xMin());
-            }
-            else if (x > xMax()) {
-                Scalar m = evalDerivative(xMax(), /*segmentIdx=*/numSamples_()-1);
-                Scalar y0 = y_(numSamples_()-1);
-                return y0 + m*(x - xMax());
-            }
-        }
-
-        return eval_(x, segmentIdx_(x));
+     */
+    Scalar eval(Scalar x) const
+    {
+        assert(applies(x));
+
+        // See: J. Stoer: "Numerische Mathematik 1", 9th edition,
+        // Springer, 2005, p. 109
+
+        int i = segmentIdx_(x);
+
+        Scalar h_i1 = h_(i + 1);
+        Scalar x_i = x - x_(i);
+        Scalar x_i1 = x_(i+1) - x;
+
+        Scalar A_i =
+            (y_(i+1) - y_(i))/h_i1
+            -
+            h_i1/6*(moment_(i+1) - moment_(i));
+        Scalar B_i = y_(i) - moment_(i)* (h_i1*h_i1) / 6;
+
+        return
+            moment_(i)* x_i1*x_i1*x_i1 / (6 * h_i1)
+            +
+            moment_(i + 1)* x_i*x_i*x_i / (6 * h_i1)
+            +
+            A_i*x_i
+            +
+            B_i;
     }
 
     /*!
      * \brief Evaluate the spline's derivative at a given position.
-     *
-     * \param x The value on the abscissa where the spline's
-     *          derivative ought to be evaluated
-     *
-     * \param extrapolate If this parameter is set to true, the spline
-     *                    will be extended beyond its range by
-     *                    straight lines, if false calling extrapolate
-     *                    for \f$ x \not [x_{min}, x_{max}]\f$ will
-     *                    cause a failed assertation.
-
-     */
-     Scalar evalDerivative(Scalar x, bool extrapolate=false) const
-    {
-        assert(extrapolate || applies(x));
-        if (extrapolate) {
-            if (Dune::FloatCmp::le(x, xMin()))
-                return evalDerivative_(xMin(), 0);
-            else if (Dune::FloatCmp::ge(x, xMax()))
-                return evalDerivative_(xMax(), numSamples_() - 1);
-        }
-
-        return evalDerivative_(x, segmentIdx_(x));
+     */
+    Scalar evalDerivative(Scalar x) const
+    {
+        assert(applies(x));
+
+        // See: J. Stoer: "Numerische Mathematik 1", 9th edition,
+        // Springer, 2005, p. 109
+
+        int i = segmentIdx_(x);
+
+        Scalar h_i1 = h_(i + 1);
+        Scalar x_i = x - x_(i);
+        Scalar x_i1 = x_(i+1) - x;
+
+        Scalar A_i =
+            (y_(i+1) - y_(i))/h_i1
+            -
+            h_i1/6*(moment_(i+1) - moment_(i));
+
+        return
+            -moment_(i) * x_i1*x_i1 / (2 * h_i1)
+            +
+            moment_(i + 1) * x_i*x_i / (2 * h_i1)
+            +
+            A_i;
     }
 
     /*!
@@ -245,7 +243,7 @@
     {
         assert(applies(x0));
         assert(applies(x1));
-        assert(Dune::FloatCmp::ne<Scalar>(x0, x1));
+        assert(x0 != x1);
 
         // make sure that x0 is smaller than x1
         if (x0 > x1)
@@ -322,34 +320,7 @@
             destX[i] = srcX[idx];
             destY[i] = srcY[idx];
         }
-    }
-
-    template <class DestVector, class ListIterator>
-    void assignFromArrayList_(DestVector &destX,
-                              DestVector &destY,
-                              const ListIterator &srcBegin,
-                              const ListIterator &srcEnd,
-                              int numSamples)
-    {
-        assert(numSamples >= 2);
-
-        // find out wether the x values are in reverse order
-        ListIterator it = srcBegin;
-        ++it;
-        bool reverse = false;
-        if ((*srcBegin)[0] > (*it)[0])
-            reverse = true;
-        --it;
-
-        // loop over all sampling points
-        for (int i = 0; it != srcEnd; ++i, ++it) {
-            int idx = i;
-            if (reverse)
-                idx = numSamples - i - 1;
-            destX[i] = (*it)[0];
-            destY[i] = (*it)[1];
-        }
-    }
+    };
 
     /*!
      * \brief Set the sampling points.
@@ -358,35 +329,24 @@
      * [] operator where v[0] is the x value and v[1] is the y value
      * if the sampling point.
      */
-    template <class DestVector, class ListIterator>
-    void assignFromTupleList_(DestVector &destX,
-                              DestVector &destY,
-                              ListIterator srcBegin,
-                              ListIterator srcEnd,
-                              int numSamples)
+    template <class DestVector, class SourceVector>
+    void assignSamplingPoints_(DestVector &destX,
+                               DestVector &destY,
+                               const SourceVector &src,
+                               int numSamples)
     {
         assert(numSamples >= 2);
 
         // copy sample points, make sure that the first x value is
         // smaller than the last one
-
-        // find out wether the x values are in reverse order
-        ListIterator it = srcBegin;
-        ++it;
-        bool reverse = false;
-        if (std::get<0>(*srcBegin) > std::get<0>(*it))
-            reverse = true;
-        --it;
-
-        // loop over all sampling points
-        for (int i = 0; it != srcEnd; ++i, ++it) {
+        for (int i = 0; i < numSamples; ++i) {
             int idx = i;
-            if (reverse)
+            if (src[0][0] > src[numSamples - 1][0])
                 idx = numSamples - i - 1;
-            destX[i] = std::get<0>(*it);
-            destY[i] = std::get<1>(*it);
-        }
-    }
+            destX[i] = src[idx][0];
+            destY[i] = src[idx][1];
+        }
+    };
 
 
     /*!
@@ -475,7 +435,7 @@
             M[i][i] = 2;
             M[i][i + 1] = lambda_i;
             d[i] = d_i;
-        }
+        };
 
         // first row
         M[0][0] = 2;
@@ -486,56 +446,6 @@
         d[0] = 0.0;
         d[n] = 0.0;
     }
-
-    // evaluate the spline at a given the position and given the
-    // segment index
-    Scalar eval_(Scalar x, int i) const
-    {
-        // See: J. Stoer: "Numerische Mathematik 1", 9th edition,
-        // Springer, 2005, p. 109
-        Scalar h_i1 = h_(i + 1);
-        Scalar x_i = x - x_(i);
-        Scalar x_i1 = x_(i+1) - x;
-
-        Scalar A_i =
-            (y_(i+1) - y_(i))/h_i1
-            -
-            h_i1/6*(moment_(i+1) - moment_(i));
-        Scalar B_i = y_(i) - moment_(i)* (h_i1*h_i1) / 6;
-
-        return
-            moment_(i)* x_i1*x_i1*x_i1 / (6 * h_i1)
-            +
-            moment_(i + 1)* x_i*x_i*x_i / (6 * h_i1)
-            +
-            A_i*x_i
-            +
-            B_i;
-    }
-
-    // evaluate the derivative of a spline given the actual position
-    // and the segment index
-    Scalar evalDerivative_(Scalar x, int i) const
-    {
-        // See: J. Stoer: "Numerische Mathematik 1", 9th edition,
-        // Springer, 2005, p. 109
-        Scalar h_i1 = h_(i + 1);
-        Scalar x_i = x - x_(i);
-        Scalar x_i1 = x_(i+1) - x;
-
-        Scalar A_i =
-            (y_(i+1) - y_(i))/h_i1
-            -
-            h_i1/6*(moment_(i+1) - moment_(i));
-
-        return
-            -moment_(i) * x_i1*x_i1 / (2 * h_i1)
-            +
-            moment_(i + 1) * x_i*x_i / (2 * h_i1)
-            +
-            A_i;
-    }
-
 
     // returns the monotonicality of an interval of a spline segment
     //
@@ -573,7 +483,7 @@
                 // or decreasing
                 x0 = x1;
             return (x0*(x0*3*a + 2*b) + c > 0) ? 1 : -1;
-        }
+        };
         if ((x0 < xE1 && xE1 < x1) ||
             (x0 < xE2 && xE2 < x1))
         {
@@ -584,7 +494,7 @@
         x0 = (x0 + x1)/2; // pick point in the middle of the interval
                           // to avoid extrema on the boundaries
         return (x0*(x0*3*a + 2*b) + c > 0) ? 1 : -1;
-    }
+    };
 
     /*!
      * \brief Find all the intersections of a segment of the spline
@@ -628,9 +538,9 @@
                 iHigh = i;
             else
                 iLow = i;
-        }
+        };
         return iLow;
-    }
+    };
 
     /*!
      * \brief Returns x[i] - x[i - 1]
@@ -639,8 +549,7 @@
     {
         assert(x_(i) > x_(i-1)); // the sampling points must be given
                                  // in ascending order
-        return x_(i) - x_(i - 1);
-    }
+        return x_(i) - x_(i - 1); }
 
     /*!
      * \brief Returns the y coordinate of the i-th sampling point.
@@ -688,6 +597,8 @@
     { return asImp_().numSamples(); }
 };
 
+//! \endcond
+
 }
 
 #endif